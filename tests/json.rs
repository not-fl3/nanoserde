--- conflicted
+++ resolved
@@ -1201,7 +1201,6 @@
     assert_eq!(test.c, None);
 }
 
-<<<<<<< HEAD
 #[test]
 fn generic_enum() {
     #[derive(DeJson, SerJson, PartialEq, Debug)]
@@ -1254,7 +1253,8 @@
             .map(|l| l.trim().replace(' ', ""))
             .collect::<String>()
     );
-=======
+}
+
 #[cfg(feature = "std")]
 #[test]
 fn std_time() {
@@ -1317,5 +1317,4 @@
     let none = r#"null"#;
     let deserialized_none: SystemTime = DeJson::deserialize_json(none).unwrap();
     assert_eq!(deserialized_none, SystemTime::UNIX_EPOCH);
->>>>>>> 6355f330
 }